'use strict';

var React = require('react-native');
var {
  PropTypes,
  StyleSheet,
  Text,
  TouchableWithoutFeedback,
  View
} = React;
var StyleSheetRegistry = require('StyleSheetRegistry');
var Transitions = require('./Transitions');
var noop = () => {};

var SCREEN_HEIGHT = require('Dimensions').get('window').height;
var SCREEN_WIDTH = require('Dimensions').get('window').width;

function Point(x, y) {
  this.x = x;
  this.y = y;
}

function Rect(x, y, width, height) {
  this.x = x;
  this.y = y;
  this.width = width;
  this.height = height;
}

var Popover = React.createClass({
  mixins: [Transitions.Mixin],
  propTypes: {
    isVisible: PropTypes.bool,
    onClose: PropTypes.func,
  },
  getInitialState() {
    return {
      contentSize: {},
      popoverOrigin: {},
      arrowOrigin: {},
      placement: 'auto',
    };
  },
  getDefaultProps() {
    return {
      isVisible: false,
      displayArea: new Rect(0, 0, SCREEN_WIDTH, SCREEN_HEIGHT),
      placement: 'auto',
      onClose: noop,
    };
  },
  measureContent(x) {
    var {width, height} = x.nativeEvent.layout;
    var contentSize = {width: width, height: height};
    var geom = this.computeGeometry({contentSize: contentSize});

    var awaitingShowHandler = this.state.awaitingShowHandler;
    this.setState(Object.assign(geom, 
      {contentSize: contentSize, awaitingShowHandler: undefined}), () => {
      // Once state is set, call the showHandler so it can access all the geometry
      // from the state
      awaitingShowHandler && awaitingShowHandler(this.transition);
    });
  },
  computeGeometry({contentSize, placement}) {
    placement = placement || this.props.placement;
    
    var options = {
      displayArea: this.props.displayArea,
      fromRect: this.props.fromRect,
      contentSize: contentSize,
    }

    switch (placement) {
      case 'top':
        return this.computeTopGeometry(options);
      case 'bottom':
        return this.computeBottomGeometry(options);
      case 'left':
        return this.computeLeftGeometry(options);
      case 'right':
        return this.computeRightGeometry(options);
      default:
        return this.computeAutoGeometry(options);
    }
  },
  computeTopGeometry({displayArea, fromRect, contentSize}) {
    var popoverOrigin = new Point(
      Math.min(displayArea.x + displayArea.width - contentSize.width, 
        Math.max(displayArea.x, fromRect.x + (fromRect.width - contentSize.width) / 2)), 
      fromRect.y - contentSize.height - 5);
    var arrowOrigin = new Point(fromRect.x - popoverOrigin.x + (fromRect.width - 10) / 2.0, contentSize.height);

    return {
      popoverOrigin: popoverOrigin,
      arrowOrigin: arrowOrigin,
      placement: 'top',
    }
  },
  computeBottomGeometry({displayArea, fromRect, contentSize}) {
    var popoverOrigin = new Point(
      Math.min(displayArea.x + displayArea.width - contentSize.width, 
        Math.max(displayArea.x, fromRect.x + (fromRect.width - contentSize.width) / 2)), 
      fromRect.y + fromRect.height + 5);
    var arrowOrigin = new Point(fromRect.x - popoverOrigin.x + (fromRect.width - 10) / 2.0, -10);

    return {
      popoverOrigin: popoverOrigin,
      arrowOrigin: arrowOrigin,
      placement: 'bottom',
    }
  },
  computeLeftGeometry({displayArea, fromRect, contentSize}) {
    var popoverOrigin = new Point(fromRect.x - contentSize.width - 5,
      Math.min(displayArea.y + displayArea.height - contentSize.height, 
        Math.max(displayArea.y, fromRect.y + (fromRect.height - contentSize.height) / 2)));
    var arrowOrigin = new Point(contentSize.width, fromRect.y - popoverOrigin.y + (fromRect.height - 10) / 2.0);

    return {
      popoverOrigin: popoverOrigin,
      arrowOrigin: arrowOrigin,
      placement: 'left',
    }
  },
  computeRightGeometry({displayArea, fromRect, contentSize}) {
    var popoverOrigin = new Point(fromRect.x + fromRect.width + 5,
      Math.min(displayArea.y + displayArea.height - contentSize.height, 
        Math.max(displayArea.y, fromRect.y + (fromRect.height - contentSize.height) / 2)));
    var arrowOrigin = new Point(-10, fromRect.y - popoverOrigin.y + (fromRect.height - 10) / 2.0);

    return {
      popoverOrigin: popoverOrigin,
      arrowOrigin: arrowOrigin,
      placement: 'right',
    }
  },
  computeAutoGeometry({displayArea, fromRect, contentSize}) {
    var placementsToTry = ['left', 'right', 'bottom', 'top'];

<<<<<<< HEAD
    for(var placement of placementsToTry) {
      var geom = this.computeGeometry({contentSize: contentSize, placement: placement});
=======
    for (var i = 0; i < placementsToTry.length; i++) {
      var placement = placementsToTry[i];
      var geom = this.computeGeometry(placement);
>>>>>>> c8f145eb
      var {popoverOrigin} = geom;

      if (popoverOrigin.x >= displayArea.x 
          && popoverOrigin.x <= displayArea.x + displayArea.width - contentSize.width
          && popoverOrigin.y >= displayArea.y 
          && popoverOrigin.y <= displayArea.y + displayArea.height - contentSize.height) {
        break;
      }
    }

    return geom;
  },
  getArrowColorStyle(placement, color) {
    switch (placement) {
      case 'top':
        return { borderTopColor: color };
      case 'bottom':
        return { borderBottomColor: color };
      case 'left':
        return { borderLeftColor: color };
      case 'right':
        return { borderRightColor: color };
    }
  },
  componentWillReceiveProps(nextProps:any) {
    var willBeVisible = nextProps.isVisible;
    var {
      isVisible,
      customShowHandler,
      customHideHandler,
    } = this.props;

    if (willBeVisible !== isVisible) {
      var animDuration = 300;
      var getTranslateOrigin = () => {
        var {contentSize, popoverOrigin, arrowOrigin} = this.state;
        var popoverCenter = new Point(popoverOrigin.x + contentSize.width / 2, 
          popoverOrigin.y + contentSize.height / 2);
        var arrowTip = new Point(popoverOrigin.x + arrowOrigin.x + 5, 
          popoverOrigin.y + arrowOrigin.y + 5);
        return new Point(arrowTip.x - popoverCenter.x, arrowTip.y - popoverCenter.y);
      }
      var defaultShowHandler = (t) => {
        var easing = Transitions.Easings.easeOutBack;
        var translateOrigin = getTranslateOrigin();
        t('background.opacity', {duration: animDuration, easing: easing, begin: 0, end: 1,});
        t('popover.transform.translateX', {duration: animDuration, easing: easing, begin: translateOrigin.x, end: 0,});
        t('popover.transform.translateY', {duration: animDuration, easing: easing, begin: translateOrigin.y, end: 0,});
        t('popover.transform.scaleXY', {duration: animDuration, easing: easing, begin: 0, end: 1,});
      }
      var defaultHideHandler = (t) => {
        var easing = Transitions.Easings.easeInOutQuad;
        var translateOrigin = getTranslateOrigin();
        t('background.opacity', {duration: animDuration, easing: easing, end: 0,});
        t('popover.transform.scaleXY', {duration: animDuration, easing: easing, end: 0,});
        t('popover.transform.translateX', {duration: animDuration, easing: easing, end: translateOrigin.x,});
        t('popover.transform.translateY', {duration: animDuration, easing: easing, end: translateOrigin.y,});
      }

      if (willBeVisible) {
        var showHandler = customShowHandler || defaultShowHandler;
        // We want to call the showHandler only when contentSize is known
        // so that it can have logic depending on the geometry
        this.setState({contentSize: {}, awaitingShowHandler: showHandler});
      } else {
        var hideHandler = customHideHandler || defaultHideHandler;
        hideHandler(this.transition);
      }
    }
  },
  render() {
    var styles = this.props.style || DefaultStyles;

    if (!this.props.isVisible && !this.state.isTransitioning) {
        return <View />;
    }

    var {popoverOrigin, arrowOrigin, placement} = this.state;
    var arrowColor = StyleSheetRegistry.getStyleByID(styles.content).backgroundColor;
    var arrowColorStyle = this.getArrowColorStyle(placement, arrowColor);
    var contentSizeAvailable = this.state.contentSize.width;

    return (
      <TouchableWithoutFeedback onPress={this.props.onClose}>
        <View style={[styles.container, contentSizeAvailable && styles.containerVisible ]}>
          <View style={[styles.background, this.transitionStyles('background')]}/>
          <View style={[styles.popover, {
            top: popoverOrigin.y,
            left: popoverOrigin.x,
            }, this.transitionStyles('popover')]}>
            <View style={[styles.arrow, arrowColorStyle, {
              top: arrowOrigin.y,
              left: arrowOrigin.x,
              }]}/>
            <View ref='content' onLayout={this.measureContent} style={styles.content}>
              {React.Children.map(this.props.children, React.addons.cloneWithProps)}
            </View>
          </View>
        </View>
      </TouchableWithoutFeedback>
    );
  }
});


var DefaultStyles = StyleSheet.create({
  container: {
    opacity: 0,
    top: 0,
    bottom: 0,
    left: 0,
    right: 0,
    position: 'absolute',
    backgroundColor: 'transparent',
  },
  containerVisible: {
    opacity: 1,
  },
  background: {
    top: 0,
    bottom: 0,
    left: 0,
    right: 0,
    position: 'absolute',
    backgroundColor: 'rgba(0,0,0,0.5)',
  },
  popover: { 
    backgroundColor: 'transparent',
    position: 'absolute',
    shadowColor: 'black',
    shadowOffset: {width: 0, height: 2},
    shadowRadius: 2,
    shadowOpacity: 0.8,
  },
  content: {
    //margin: 10,
    borderRadius: 3,
    padding: 6,
    backgroundColor: '#fff',
  },
  arrow: {
    position: 'absolute',
    width: 10,
    height: 10,
    borderTopWidth: 5,
    borderTopColor: 'rgba(0,0,0,0)',
    borderRightWidth: 5,
    borderRightColor: 'rgba(0,0,0,0)',
    borderBottomWidth: 5,
    borderBottomColor: 'rgba(0,0,0,0)',
    borderLeftWidth: 5,
    borderLeftColor: 'rgba(0,0,0,0)',
  },
});

module.exports = Popover;<|MERGE_RESOLUTION|>--- conflicted
+++ resolved
@@ -137,14 +137,9 @@
   computeAutoGeometry({displayArea, fromRect, contentSize}) {
     var placementsToTry = ['left', 'right', 'bottom', 'top'];
 
-<<<<<<< HEAD
-    for(var placement of placementsToTry) {
-      var geom = this.computeGeometry({contentSize: contentSize, placement: placement});
-=======
     for (var i = 0; i < placementsToTry.length; i++) {
       var placement = placementsToTry[i];
-      var geom = this.computeGeometry(placement);
->>>>>>> c8f145eb
+      var geom = this.computeGeometry({contentSize: contentSize, placement: placement});
       var {popoverOrigin} = geom;
 
       if (popoverOrigin.x >= displayArea.x 
